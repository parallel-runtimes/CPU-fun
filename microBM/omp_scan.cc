/*
 * A simple program to look at implementations of code written in OpenMP
 * which scans lines of text from a file.
 * The aim is to play with different ways of streaming data from a file.
 * The actual operation performed on each line is of less interest.
 * 
 * -- Jim Cownie
 * License: Apache License v2.0 with LLVM Exceptions.
 * See https://llvm.org/LICENSE.txt for license information.
 * SPDX-License-Identifier: Apache-2.0 WITH LLVM-exception
 */

/* To make this somewhat useful, use the C++ standard regex library
 * to match (and count) matches.
 */

#include <string>
#include <iostream>
#include <regex>
#include <omp.h>

// Using std::string is unlikely to be the fastest way to handle this,
// since it leads to lots of memory allocation/deallocation.

// Better would be to allocate big chunks of memory (or, simply mmap the whole file),
// and slice it up into lines referenced by pointers to start/end.
// But, this is simpler...
static bool getLine(std::string &line) {
  std::getline(std::cin, line);
  return !std::cin.eof();
}

// See https://en.cppreference.com/w/cpp/regex for details of how to
// use the std::regex class.
static bool lineMatches(std::regex const re, std::string & line) {
  return std::regex_search(line, re);
}

// A class to handle our results.
class fileStats {
  int lines;
  int matchedLines;
 public:
  fileStats() : lines(0), matchedLines(0) {}

  void zero() { lines=0; matchedLines=0; }
  int getLines() const { return lines; }
  int getMatchedLines() const { return matchedLines; }
  
  void incLines() { lines++; }
  void incMatchedLines() { matchedLines++; }
  void atomicIncMatchedLines() {
    #pragma omp atomic
    matchedLines++;
  }
  fileStats & operator+=(fileStats const & other) {
    lines += other.lines;
    matchedLines += other.matchedLines;

    return *this;
  }

  void criticalAdd(fileStats & other) {
#pragma omp critical (addStats)
    *this += other;
  }
};

// The obvious, simple, serial code
static fileStats runSerial(std::regex const &matchRE) {
  std::string line;
  fileStats res;
    
  while (getLine(line)) {
    res.incLines();
    
    if (lineMatches(matchRE, line)){
      res.incMatchedLines();
    }
  }
  return res;
}

// Wrap the getLine call in a critical section.
static bool criticalGetLine(std::string & line) {
  bool res;
#pragma omp critical (getLineLock)
  {
    res = getLine(line);
  }
  return res;
}

// A simple parallel version; very similar to the serial one
// except that we have to explicitly serialise reading and
// combining per-thread results.
// See below for a version using a user-defined reduction, which
// is even closer to the serial version.
static fileStats runParallel(std::regex const &matchRE) {
  fileStats fullRes;
  
#pragma omp parallel shared(fullRes, matchRE)
  {
    std::string line;
    fileStats res;

    while (criticalGetLine(line)) {
      res.incLines();
    
      if (lineMatches(matchRE, line)){
        res.incMatchedLines();
      }
    }
    // Accumulate
#pragma omp critical (accumulateRes)
    fullRes += res;
  }
  return fullRes;
}

static fileStats runParallelRed(std::regex const &matchRE) {
  fileStats res;
  
#pragma omp declare reduction (+: fileStats : omp_out += omp_in)
#pragma omp parallel shared(matchRE), reduction(+:res)
  {
    std::string line;

    while (criticalGetLine(line)) {
      res.incLines();

      if (lineMatches(matchRE, line)){
        res.incMatchedLines();
      }
    }
  }
  return res;
}

//
// Something closer to the "I want two separate teams, with one
// thread reading, and others processing lines from a queue."
//
#include <deque>

template<typename T> class lockedDeque {
  std::deque<T> theDeque;
  bool empty() const {
    bool res;
#pragma omp critical (queue)
    res = theDeque.empty();
    return res;
  }
  
 public:
  void push_front(T value) {
#pragma omp critical (queue)
    theDeque.push_front(value);
  }
  T pull_back() {
    T res;
#pragma omp critical (queue)
    {
      if (theDeque.empty()) {
        res = 0;
      } else {
        res = theDeque.back();
        theDeque.pop_back();
      }
    }
    return res;
  }
};

// One thread reads the lines and adds them to shared queue, moving on
// to processing lines once the file is exhausted.
// Other threads try to pull lines from the queue.
// This will still work with only one thread, but in that case it buffers
// the whole file, which may be sub-optimal!
#include <atomic>

static fileStats runParallelQueue(std::regex const &matchRE) {
  fileStats res;
  lockedDeque<std::string *> lineQueue;
  // I find this easier to grok than the OpenMP flush directives!
  std::atomic<bool> done(false);

  // Use the same reduction operations as before.
#pragma omp declare reduction (+: fileStats : omp_out += omp_in)
#pragma omp parallel shared(matchRE, lineQueue, done), \
                     reduction(+:res)
  {
#pragma omp single nowait
    {
      // Read input and produce lines.
      std::string * line = new std::string;
      while (getLine(*line)) {
        lineQueue.push_front(line);
        line = new std::string;
      }
      done = true;
      delete line;
    } // single
    // Consume lines.
    for (;;) {
      std::string * line = lineQueue.pull_back();
      if (line) {
        res.incLines();
        if (lineMatches(matchRE, *line)) {
          res.incMatchedLines();
        }
        delete line;
      } else if (done) {
          break;
      }
    }
  }
  return res;
}

// Tasks using critical on each line to update global state.
static fileStats runOmpTasks(std::regex const &matchRE) {
  fileStats res;
  
#pragma omp parallel
  {
#pragma omp single nowait
    {
      std::string * line = new std::string();
      while (getLine(*line)) {
        res.incLines();
        
#pragma omp task default(none),firstprivate(line),\
<<<<<<< HEAD
  shared(matchRE, res)
=======
                 shared(matchRE, res)
>>>>>>> e600ef15
        {
          if (lineMatches(matchRE, *line)) {
                res.atomicIncMatchedLines();
           delete line;
          }
        } // task
        line = new std::string();
      } // while we can read a line
      delete line; // Last one isn't passed to a task */
    }
  } // parallel
  return res;
}

// Do the reduction into per-thread static variables, then accumulate them
// at the end.
// If our tasks were untied, accessing thread privat state would
// be undefined behaviour, however, by default tasks are tied so this is fine.
static fileStats runOmpTasksTR(std::regex const &matchRE) {
  fileStats res;
#if (__GNUC__)
  // Work around GCC bug: https://gcc.gnu.org/bugzilla/show_bug.cgi?id=27557
  // (Scroll near the end...)
  static thread_local fileStats threadRes;
#else
  static fileStats threadRes;
#pragma omp threadprivate (threadRes)
#endif
    
#pragma omp parallel shared(matchRE,res)
  {
    // Only needed if this function is invoked more than once,
    // but for cleanliness we do it, and it's cheap anyway.
    threadRes.zero();
    
    #pragma omp single
    {
      std::string * line = new std::string();
      while (getLine(*line)) {
        res.incLines();
        
#pragma omp task default(none),firstprivate(line),shared(matchRE)
        {
          if (lineMatches(matchRE, *line)) {
            threadRes.incMatchedLines();
          }
          delete line;
        } // task
        line = new std::string();
      } // while we can read a line
      delete line; // Last one isn't passed to a task */
    }
    // Reduce all the per-thread variables.
#pragma omp critical (threadReduce)
    res += threadRes;
  } // parallel
  return res;
}

#if (USE_TASKREDUCTION)
// Broken. SEGVs with g++ 10... (could well be broken code, though).
static fileStats runOmpTasksRed(std::regex const &matchRE) {
  fileStats res;
  
#pragma omp declare reduction (+: fileStats : omp_out += omp_in)
#pragma omp parallel shared(matchRE,res)
  {
    #pragma omp single
    {
      std::string * line = new std::string();
#pragma omp taskgroup task_reduction(+:res)      
      while (getLine(*line)) {
        res.incLines();
        
#pragma omp task default(none),firstprivate(line),shared(matchRE), in_reduction(+:res)
        {
          if (lineMatches(matchRE, *line)) {
            res.incMatchedLines();
          }
          delete line;
        } // end of the task
        line = new std::string();
      } // while we can read a line
      delete line; // Last one isn't passed to a task */
    }
  } // parallel
  return res;
}
#endif

// Yes, this could be a std::unordered_map, but that really does seem
// overkill for something with only a few entries which we scan once!
static struct implementation_t {
  std::string name;
  fileStats (*method) (std::regex const &);
} methods [] = {
  {"serial", runSerial},
  {"parallel", runParallel},
  {"parallelRed", runParallelRed},
  {"parallelQ", runParallelQueue},
  {"task", runOmpTasks},
  {"taskTR", runOmpTasksTR},
#if (USE_TASKREDUCTION)
  {"taskRed", runOmpTasksRed},
#endif  
};

static implementation_t * findImplementation(char const * name) {
  for (auto &m : methods) {
    if (m.name == name) {
      return &m;
    }
  }
  return 0;
}

static void printHelp() {
  std::cerr << "Need two arguments:\n"
    "  implementation: one of ";
  auto numMethods = sizeof(methods)/sizeof(methods[0]);
  for (int i=0; i<numMethods-1; i++) {
    std::cerr << methods[i].name << ", ";
  }
  std::cerr << methods[numMethods-1].name << "\n";
  std::cerr << "  regular expression\n";
}

int main (int argc, char ** argv) {
  if (argc < 3) {
    printHelp();
    return 1;
  }

  auto impl = findImplementation(argv[1]);
  if (!impl) {
    printHelp();
    return 1;
  }

  try {
    std::regex matchRE (argv[2], std::regex::grep);
#if (PRINT_TIME)
    auto start = omp_get_wtime();
    // Do the work!
    auto res = impl->method(matchRE);
    auto elapsed = omp_get_wtime()-start;
#else
    // Do the work!
    auto res = impl->method(matchRE);
#endif

    std::cout << impl->name << " (" << omp_get_max_threads() << ")" <<
      " Total Lines: " << res.getLines() <<
      ", Matching Lines: " << res.getMatchedLines() << std::endl;
#if (PRINT_TIME)
    std::cerr << "Time" << std::endl <<
      impl->name << std::endl <<
      "Threads,     Time" << std::endl <<
      omp_get_max_threads() << ", " << elapsed << " s" << std::endl;
#endif
    
    return 0;
  } catch (const std::regex_error& e) {
    std::cerr << "Invalid regular expression: " << e.what() << '\n';
  }
  return 1;
}<|MERGE_RESOLUTION|>--- conflicted
+++ resolved
@@ -141,31 +141,31 @@
 // Something closer to the "I want two separate teams, with one
 // thread reading, and others processing lines from a queue."
 //
-#include <deque>
-
-template<typename T> class lockedDeque {
-  std::deque<T> theDeque;
+#include <queue>
+
+template<typename T> class lockedQueue {
+  std::queue<T> theQueue;
   bool empty() const {
     bool res;
 #pragma omp critical (queue)
-    res = theDeque.empty();
+    res = theQueue.empty();
     return res;
   }
   
  public:
-  void push_front(T value) {
+  void push(T value) {
 #pragma omp critical (queue)
-    theDeque.push_front(value);
-  }
-  T pull_back() {
+    theQueue.push(value);
+  }
+  T pull() {
     T res;
 #pragma omp critical (queue)
     {
-      if (theDeque.empty()) {
+      if (theQueue.empty()) {
         res = 0;
       } else {
-        res = theDeque.back();
-        theDeque.pop_back();
+        res = theQueue.front();
+        theQueue.pop();
       }
     }
     return res;
@@ -181,7 +181,7 @@
 
 static fileStats runParallelQueue(std::regex const &matchRE) {
   fileStats res;
-  lockedDeque<std::string *> lineQueue;
+  lockedQueue<std::string *> lineQueue;
   // I find this easier to grok than the OpenMP flush directives!
   std::atomic<bool> done(false);
 
@@ -195,7 +195,7 @@
       // Read input and produce lines.
       std::string * line = new std::string;
       while (getLine(*line)) {
-        lineQueue.push_front(line);
+        lineQueue.push(line);
         line = new std::string;
       }
       done = true;
@@ -203,7 +203,7 @@
     } // single
     // Consume lines.
     for (;;) {
-      std::string * line = lineQueue.pull_back();
+      std::string * line = lineQueue.pull();
       if (line) {
         res.incLines();
         if (lineMatches(matchRE, *line)) {
@@ -231,11 +231,7 @@
         res.incLines();
         
 #pragma omp task default(none),firstprivate(line),\
-<<<<<<< HEAD
-  shared(matchRE, res)
-=======
                  shared(matchRE, res)
->>>>>>> e600ef15
         {
           if (lineMatches(matchRE, *line)) {
                 res.atomicIncMatchedLines();
